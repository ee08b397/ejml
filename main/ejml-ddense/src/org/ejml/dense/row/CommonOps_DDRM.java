/*
 * Copyright (c) 2009-2019, Peter Abeles. All Rights Reserved.
 *
 * This file is part of Efficient Java Matrix Library (EJML).
 *
 * Licensed under the Apache License, Version 2.0 (the "License");
 * you may not use this file except in compliance with the License.
 * You may obtain a copy of the License at
 *
 *   http://www.apache.org/licenses/LICENSE-2.0
 *
 * Unless required by applicable law or agreed to in writing, software
 * distributed under the License is distributed on an "AS IS" BASIS,
 * WITHOUT WARRANTIES OR CONDITIONS OF ANY KIND, either express or implied.
 * See the License for the specific language governing permissions and
 * limitations under the License.
 */

package org.ejml.dense.row;

import org.ejml.EjmlParameters;
import org.ejml.LinearSolverSafe;
import org.ejml.MatrixDimensionException;
import org.ejml.UtilEjml;
import org.ejml.data.*;
import org.ejml.dense.row.decomposition.TriangularSolver_DDRM;
import org.ejml.dense.row.decomposition.lu.LUDecompositionAlt_DDRM;
import org.ejml.dense.row.factory.LinearSolverFactory_DDRM;
import org.ejml.dense.row.linsol.chol.LinearSolverChol_DDRM;
import org.ejml.dense.row.linsol.lu.LinearSolverLu_DDRM;
import org.ejml.dense.row.linsol.svd.SolvePseudoInverseSvd_DDRM;
import org.ejml.dense.row.misc.*;
import org.ejml.dense.row.mult.MatrixMatrixMult_DDRM;
import org.ejml.dense.row.mult.MatrixMultProduct_DDRM;
import org.ejml.dense.row.mult.MatrixVectorMult_DDRM;
import org.ejml.dense.row.mult.VectorVectorMult_DDRM;
import org.ejml.interfaces.linsol.LinearSolverDense;
import org.ejml.interfaces.linsol.ReducedRowEchelonForm_F64;

import java.util.Arrays;

import static org.ejml.UtilEjml.stringShapes;

/**
 * <p>
 * Common matrix operations are contained here.  Which specific underlying algorithm is used
 * is not specified just the out come of the operation.  Nor should calls to these functions
 * reply on the underlying implementation.  Which algorithm is used can depend on the matrix
 * being passed in.
 * </p>
 * <p>
 * For more exotic and specialized generic operations see {@link SpecializedOps_DDRM}.
 * </p>
 * @see MatrixMatrixMult_DDRM
 * @see MatrixVectorMult_DDRM
 * @see SpecializedOps_DDRM
 * @see MatrixFeatures_DDRM
 *
 * @author Peter Abeles
 */
@SuppressWarnings({"ForLoopReplaceableByForEach"})
public class CommonOps_DDRM {
    /**
     * <p>Performs the following operation:<br>
     * <br>
     * c = a * b <br>
     * <br>
     * c<sub>ij</sub> = &sum;<sub>k=1:n</sub> { a<sub>ik</sub> * b<sub>kj</sub>}
     * </p>
     *
     * @param a The left matrix in the multiplication operation. Not modified.
     * @param b The right matrix in the multiplication operation. Not modified.
     * @param c Where the results of the operation are stored. Modified.
     */
    public static void mult(DMatrix1Row a , DMatrix1Row b , DMatrix1Row c )
    {
        if( b.numCols == 1 ) {
            MatrixVectorMult_DDRM.mult(a, b, c);
        } else if( b.numCols >= EjmlParameters.MULT_COLUMN_SWITCH ) {
            MatrixMatrixMult_DDRM.mult_reorder(a,b,c);
        } else {
            MatrixMatrixMult_DDRM.mult_small(a,b,c);
        }
    }

    /**
     * <p>Performs the following operation:<br>
     * <br>
     * c = &alpha; * a * b <br>
     * <br>
     * c<sub>ij</sub> = &alpha; &sum;<sub>k=1:n</sub> { * a<sub>ik</sub> * b<sub>kj</sub>}
     * </p>
     *
     * @param alpha Scaling factor.
     * @param a The left matrix in the multiplication operation. Not modified.
     * @param b The right matrix in the multiplication operation. Not modified.
     * @param c Where the results of the operation are stored. Modified.
     */
    public static void mult(double alpha , DMatrix1Row a , DMatrix1Row b , DMatrix1Row c )
    {
        // TODO add a matrix vectory multiply here
        if( b.numCols >= EjmlParameters.MULT_COLUMN_SWITCH ) {
            MatrixMatrixMult_DDRM.mult_reorder(alpha, a, b, c);
        } else {
            MatrixMatrixMult_DDRM.mult_small(alpha,a,b,c);
        }
    }

    /**
     * <p>Performs the following operation:<br>
     * <br>
     * c = a<sup>T</sup> * b <br>
     * <br>
     * c<sub>ij</sub> = &sum;<sub>k=1:n</sub> { a<sub>ki</sub> * b<sub>kj</sub>}
     * </p>
     *
     * @param a The left matrix in the multiplication operation. Not modified.
     * @param b The right matrix in the multiplication operation. Not modified.
     * @param c Where the results of the operation are stored. Modified.
     */
    public static void multTransA(DMatrix1Row a , DMatrix1Row b , DMatrix1Row c )
    {
        if( b.numCols == 1 ) {
            // todo check a.numCols == 1 and do inner product?
            // there are significantly faster algorithms when dealing with vectors
            if( a.numCols >= EjmlParameters.MULT_COLUMN_SWITCH ) {
                MatrixVectorMult_DDRM.multTransA_reorder(a,b,c);
            } else {
                MatrixVectorMult_DDRM.multTransA_small(a,b,c);
            }
        } else if( a.numCols >= EjmlParameters.MULT_COLUMN_SWITCH ||
                b.numCols >= EjmlParameters.MULT_COLUMN_SWITCH  ) {
            MatrixMatrixMult_DDRM.multTransA_reorder(a, b, c);
        } else {
            MatrixMatrixMult_DDRM.multTransA_small(a, b, c);
        }
    }

    /**
     * <p>Performs the following operation:<br>
     * <br>
     * c = &alpha; * a<sup>T</sup> * b <br>
     * <br>
     * c<sub>ij</sub> = &alpha; &sum;<sub>k=1:n</sub> { a<sub>ki</sub> * b<sub>kj</sub>}
     * </p>
     *
     * @param alpha Scaling factor.
     * @param a The left matrix in the multiplication operation. Not modified.
     * @param b The right matrix in the multiplication operation. Not modified.
     * @param c Where the results of the operation are stored. Modified.
     */
    public static void multTransA(double alpha , DMatrix1Row a , DMatrix1Row b , DMatrix1Row c )
    {
        // TODO add a matrix vectory multiply here
        if( a.numCols >= EjmlParameters.MULT_COLUMN_SWITCH ||
                b.numCols >= EjmlParameters.MULT_COLUMN_SWITCH ) {
            MatrixMatrixMult_DDRM.multTransA_reorder(alpha, a, b, c);
        } else {
            MatrixMatrixMult_DDRM.multTransA_small(alpha, a, b, c);
        }
    }

    /**
     * <p>
     * Performs the following operation:<br>
     * <br>
     * c = a * b<sup>T</sup> <br>
     * c<sub>ij</sub> = &sum;<sub>k=1:n</sub> { a<sub>ik</sub> * b<sub>jk</sub>}
     * </p>
     *
     * @param a The left matrix in the multiplication operation. Not modified.
     * @param b The right matrix in the multiplication operation. Not modified.
     * @param c Where the results of the operation are stored. Modified.
     */
    public static void multTransB(DMatrix1Row a , DMatrix1Row b , DMatrix1Row c )
    {
        if( b.numRows == 1 ) {
            MatrixVectorMult_DDRM.mult(a, b, c);
        } else {
            MatrixMatrixMult_DDRM.multTransB(a, b, c);
        }
    }

    /**
     * <p>
     * Performs the following operation:<br>
     * <br>
     * c =  &alpha; * a * b<sup>T</sup> <br>
     * c<sub>ij</sub> = &alpha; &sum;<sub>k=1:n</sub> {  a<sub>ik</sub> * b<sub>jk</sub>}
     * </p>
     *
     * @param alpha Scaling factor.
     * @param a The left matrix in the multiplication operation. Not modified.
     * @param b The right matrix in the multiplication operation. Not modified.
     * @param c Where the results of the operation are stored. Modified.
     */
    public static void multTransB(double alpha , DMatrix1Row a , DMatrix1Row b , DMatrix1Row c )
    {
        // TODO add a matrix vectory multiply here
        MatrixMatrixMult_DDRM.multTransB(alpha,a,b,c);
    }

    /**
     * <p>
     * Performs the following operation:<br>
     * <br>
     * c = a<sup>T</sup> * b<sup>T</sup><br>
     * c<sub>ij</sub> = &sum;<sub>k=1:n</sub> { a<sub>ki</sub> * b<sub>jk</sub>}
     * </p>
     *
     * @param a The left matrix in the multiplication operation. Not modified.
     * @param b The right matrix in the multiplication operation. Not modified.
     * @param c Where the results of the operation are stored. Modified.
     */
    public static void multTransAB(DMatrix1Row a , DMatrix1Row b , DMatrix1Row c )
    {
        if( b.numRows == 1) {
            // there are significantly faster algorithms when dealing with vectors
            if( a.numCols >= EjmlParameters.MULT_COLUMN_SWITCH ) {
                MatrixVectorMult_DDRM.multTransA_reorder(a,b,c);
            } else {
                MatrixVectorMult_DDRM.multTransA_small(a,b,c);
            }
        } else if( a.numCols >= EjmlParameters.MULT_TRANAB_COLUMN_SWITCH ) {
            MatrixMatrixMult_DDRM.multTransAB_aux(a, b, c, null);
        } else {
            MatrixMatrixMult_DDRM.multTransAB(a, b, c);
        }
    }

    /**
     * <p>
     * Performs the following operation:<br>
     * <br>
     * c = &alpha; * a<sup>T</sup> * b<sup>T</sup><br>
     * c<sub>ij</sub> = &alpha; &sum;<sub>k=1:n</sub> { a<sub>ki</sub> * b<sub>jk</sub>}
     * </p>
     *
     * @param alpha Scaling factor.
     * @param a The left matrix in the multiplication operation. Not modified.
     * @param b The right matrix in the multiplication operation. Not modified.
     * @param c Where the results of the operation are stored. Modified.
     */
    public static void multTransAB(double alpha , DMatrix1Row a , DMatrix1Row b , DMatrix1Row c )
    {
        // TODO add a matrix vectory multiply here
        if( a.numCols >= EjmlParameters.MULT_TRANAB_COLUMN_SWITCH ) {
            MatrixMatrixMult_DDRM.multTransAB_aux(alpha, a, b, c, null);
        } else {
            MatrixMatrixMult_DDRM.multTransAB(alpha, a, b, c);
        }
    }

    /**
     * <p>
     * Computes the dot product or inner product between two vectors.  If the two vectors are columns vectors
     * then it is defined as:<br>
     * {@code dot(a,b) = a<sup>T</sup> * b}<br>
     * If the vectors are column or row or both is ignored by this function.
     * </p>
     * @param a Vector
     * @param b Vector
     * @return Dot product of the two vectors
     */
    public static double dot(DMatrixD1 a , DMatrixD1 b ) {
        if( !MatrixFeatures_DDRM.isVector(a) || !MatrixFeatures_DDRM.isVector(b))
            throw new RuntimeException("Both inputs must be vectors");

        return VectorVectorMult_DDRM.innerProd(a,b);
    }

    /**
     * <p>Computes the matrix multiplication inner product:<br>
     * <br>
     * c = a<sup>T</sup> * a <br>
     * <br>
     * c<sub>ij</sub> = &sum;<sub>k=1:n</sub> { a<sub>ki</sub> * a<sub>kj</sub>}
     * </p>
     * 
     * <p>
     * Is faster than using a generic matrix multiplication by taking advantage of symmetry.  For
     * vectors there is an even faster option, see {@link VectorVectorMult_DDRM#innerProd(DMatrixD1, DMatrixD1)}
     * </p>
     *
     * @param a The matrix being multiplied. Not modified.
     * @param c Where the results of the operation are stored. Modified.
     */
    public static void multInner(DMatrix1Row a , DMatrix1Row c )
    {
        c.reshape(a.numCols,a.numCols);

        if( a.numCols >= EjmlParameters.MULT_INNER_SWITCH ) {
            MatrixMultProduct_DDRM.inner_small(a, c);
        } else {
            MatrixMultProduct_DDRM.inner_reorder(a, c);
        }
    }

    /**
     * <p>Computes the matrix multiplication outer product:<br>
     * <br>
     * c = a * a<sup>T</sup> <br>
     * <br>
     * c<sub>ij</sub> = &sum;<sub>k=1:m</sub> { a<sub>ik</sub> * a<sub>jk</sub>}
     * </p>
     *
     * <p>
     * Is faster than using a generic matrix multiplication by taking advantage of symmetry.
     * </p>
     *
     * @param a The matrix being multiplied. Not modified.
     * @param c Where the results of the operation are stored. Modified.
     */
    public static void multOuter(DMatrix1Row a , DMatrix1Row c )
    {
        c.reshape(a.numRows,a.numRows);

        MatrixMultProduct_DDRM.outer(a, c);
    }

    /**
     * <p>
     * Performs the following operation:<br>
     * <br>
     * c = c + a * b<br>
     * c<sub>ij</sub> = c<sub>ij</sub> + &sum;<sub>k=1:n</sub> { a<sub>ik</sub> * b<sub>kj</sub>}
     * </p>
     *
     * @param a The left matrix in the multiplication operation. Not modified.
     * @param b The right matrix in the multiplication operation. Not modified.
     * @param c Where the results of the operation are stored. Modified.
     */
    public static void multAdd(DMatrix1Row a , DMatrix1Row b , DMatrix1Row c )
    {
        if( b.numCols == 1 ) {
            MatrixVectorMult_DDRM.multAdd(a, b, c);
        } else {
            if( b.numCols >= EjmlParameters.MULT_COLUMN_SWITCH ) {
                MatrixMatrixMult_DDRM.multAdd_reorder(a,b,c);
            } else {
                MatrixMatrixMult_DDRM.multAdd_small(a,b,c);
            }
        }
    }

    /**
     * <p>
     * Performs the following operation:<br>
     * <br>
     * c = c + &alpha; * a * b<br>
     * c<sub>ij</sub> = c<sub>ij</sub> +  &alpha; * &sum;<sub>k=1:n</sub> { a<sub>ik</sub> * b<sub>kj</sub>}
     * </p>
     *
     * @param alpha scaling factor.
     * @param a The left matrix in the multiplication operation. Not modified.
     * @param b The right matrix in the multiplication operation. Not modified.
     * @param c Where the results of the operation are stored. Modified.
     */
    public static void multAdd(double alpha , DMatrix1Row a , DMatrix1Row b , DMatrix1Row c )
    {
        // TODO add a matrix vectory multiply here
        if( b.numCols >= EjmlParameters.MULT_COLUMN_SWITCH ) {
            MatrixMatrixMult_DDRM.multAdd_reorder(alpha, a, b, c);
        } else {
            MatrixMatrixMult_DDRM.multAdd_small(alpha,a,b,c);
        }
    }

    /**
     * <p>
     * Performs the following operation:<br>
     * <br>
     * c = c + a<sup>T</sup> * b<br>
     * c<sub>ij</sub> = c<sub>ij</sub> + &sum;<sub>k=1:n</sub> { a<sub>ki</sub> * b<sub>kj</sub>}
     * </p>
     *
     * @param a The left matrix in the multiplication operation. Not modified.
     * @param b The right matrix in the multiplication operation. Not modified.
     * @param c Where the results of the operation are stored. Modified.
     */
    public static void multAddTransA(DMatrix1Row a , DMatrix1Row b , DMatrix1Row c )
    {
        if( b.numCols == 1 ) {
            if( a.numCols >= EjmlParameters.MULT_COLUMN_SWITCH ) {
                MatrixVectorMult_DDRM.multAddTransA_reorder(a,b,c);
            } else {
                MatrixVectorMult_DDRM.multAddTransA_small(a,b,c);
            }
        } else {
            if( a.numCols >= EjmlParameters.MULT_COLUMN_SWITCH ||
                    b.numCols >= EjmlParameters.MULT_COLUMN_SWITCH  ) {
                MatrixMatrixMult_DDRM.multAddTransA_reorder(a, b, c);
            } else {
                MatrixMatrixMult_DDRM.multAddTransA_small(a, b, c);
            }
        }
    }

    /**
     * <p>
     * Performs the following operation:<br>
     * <br>
     * c = c + &alpha; * a<sup>T</sup> * b<br>
     * c<sub>ij</sub> =c<sub>ij</sub> +  &alpha; * &sum;<sub>k=1:n</sub> { a<sub>ki</sub> * b<sub>kj</sub>}
     * </p>
     *
     * @param alpha scaling factor
     * @param a The left matrix in the multiplication operation. Not modified.
     * @param b The right matrix in the multiplication operation. Not modified.
     * @param c Where the results of the operation are stored. Modified.
     */
    public static void multAddTransA(double alpha , DMatrix1Row a , DMatrix1Row b , DMatrix1Row c )
    {
        // TODO add a matrix vectory multiply here
        if( a.numCols >= EjmlParameters.MULT_COLUMN_SWITCH ||
                b.numCols >= EjmlParameters.MULT_COLUMN_SWITCH ) {
            MatrixMatrixMult_DDRM.multAddTransA_reorder(alpha, a, b, c);
        } else {
            MatrixMatrixMult_DDRM.multAddTransA_small(alpha, a, b, c);
        }
    }

    /**
     * <p>
     * Performs the following operation:<br>
     * <br>
     * c = c + a * b<sup>T</sup> <br>
     * c<sub>ij</sub> = c<sub>ij</sub> + &sum;<sub>k=1:n</sub> { a<sub>ik</sub> * b<sub>jk</sub>}
     * </p>
     *
     * @param a The left matrix in the multiplication operation. Not modified.
     * @param b The right matrix in the multiplication operation. Not modified.
     * @param c Where the results of the operation are stored. Modified.
     */
    public static void multAddTransB(DMatrix1Row a , DMatrix1Row b , DMatrix1Row c )
    {
        MatrixMatrixMult_DDRM.multAddTransB(a,b,c);
    }

    /**
     * <p>
     * Performs the following operation:<br>
     * <br>
     * c = c + &alpha; * a * b<sup>T</sup><br>
     * c<sub>ij</sub> = c<sub>ij</sub> + &alpha; * &sum;<sub>k=1:n</sub> { a<sub>ik</sub> * b<sub>jk</sub>}
     * </p>
     *
     * @param alpha Scaling factor.
     * @param a The left matrix in the multiplication operation. Not modified.
     * @param b The right matrix in the multiplication operation. Not modified.
     * @param c Where the results of the operation are stored. Modified.
     */
    public static void multAddTransB(double alpha , DMatrix1Row a , DMatrix1Row b , DMatrix1Row c )
    {
        // TODO add a matrix vectory multiply here
        MatrixMatrixMult_DDRM.multAddTransB(alpha,a,b,c);
    }

    /**
     * <p>
     * Performs the following operation:<br>
     * <br>
     * c = c + a<sup>T</sup> * b<sup>T</sup><br>
     * c<sub>ij</sub> = c<sub>ij</sub> + &sum;<sub>k=1:n</sub> { a<sub>ki</sub> * b<sub>jk</sub>}
     * </p>
     *
     * @param a The left matrix in the multiplication operation. Not Modified.
     * @param b The right matrix in the multiplication operation. Not Modified.
     * @param c Where the results of the operation are stored. Modified.
     */
    public static void multAddTransAB(DMatrix1Row a , DMatrix1Row b , DMatrix1Row c )
    {
        if( b.numRows == 1 ) {
            // there are significantly faster algorithms when dealing with vectors
            if( a.numCols >= EjmlParameters.MULT_COLUMN_SWITCH ) {
                MatrixVectorMult_DDRM.multAddTransA_reorder(a,b,c);
            } else {
                MatrixVectorMult_DDRM.multAddTransA_small(a,b,c);
            }
        } else if( a.numCols >= EjmlParameters.MULT_TRANAB_COLUMN_SWITCH ) {
            MatrixMatrixMult_DDRM.multAddTransAB_aux(a,b,c,null);
        } else {
            MatrixMatrixMult_DDRM.multAddTransAB(a,b,c);
        }
    }

    /**
     * <p>
     * Performs the following operation:<br>
     * <br>
     * c = c + &alpha; * a<sup>T</sup> * b<sup>T</sup><br>
     * c<sub>ij</sub> = c<sub>ij</sub> + &alpha; * &sum;<sub>k=1:n</sub> { a<sub>ki</sub> * b<sub>jk</sub>}
     * </p>
     *
     * @param alpha Scaling factor.
     * @param a The left matrix in the multiplication operation. Not Modified.
     * @param b The right matrix in the multiplication operation. Not Modified.
     * @param c Where the results of the operation are stored. Modified.
     */
    public static void multAddTransAB(double alpha , DMatrix1Row a , DMatrix1Row b , DMatrix1Row c )
    {
        // TODO add a matrix vectory multiply here
        if( a.numCols >= EjmlParameters.MULT_TRANAB_COLUMN_SWITCH ) {
            MatrixMatrixMult_DDRM.multAddTransAB_aux(alpha, a, b, c, null);
        } else {
            MatrixMatrixMult_DDRM.multAddTransAB(alpha, a, b, c);
        }
    }

    /**
     * <p>
     * Solves for x in the following equation:<br>
     * <br>
     * A*x = b
     * </p>
     *
     * <p>
     * If the system could not be solved then false is returned.  If it returns true
     * that just means the algorithm finished operating, but the results could still be bad
     * because 'A' is singular or nearly singular.
     * </p>
     *
     * <p>
     * If repeat calls to solve are being made then one should consider using {@link LinearSolverFactory_DDRM}
     * instead.
     * </p>
     *
     * <p>
     * It is ok for 'b' and 'x' to be the same matrix.
     * </p>
     *
     * @param a A matrix that is m by n. Not modified.
     * @param b A matrix that is n by k. Not modified.
     * @param x A matrix that is m by k. Modified.
     *
     * @return true if it could invert the matrix false if it could not.
     */
    public static boolean solve(DMatrixRMaj a , DMatrixRMaj b , DMatrixRMaj x )
    {
        x.reshape(a.numCols,b.numCols);

        LinearSolverDense<DMatrixRMaj> solver = LinearSolverFactory_DDRM.general(a.numRows,a.numCols);

        // make sure the inputs 'a' and 'b' are not modified
        solver = new LinearSolverSafe<>(solver);

        if( !solver.setA(a) )
            return false;

        solver.solve(b, x);
        return true;
    }

    /**
     * <p>
     * Linear solver for systems which are symmetric positive definite.<br>
     * A*x = b
     * </p>
     *
     * @see UnrolledCholesky_DDRM
     * @see LinearSolverFactory_DDRM
     *
     * @param A A matrix that is n by n and SPD. Not modified.
     * @param b A matrix that is n by k. Not modified.
     * @param x A matrix that is n by k. Modified.
     * @return true if it could invert the matrix false if it could not.
     */
    public static boolean solveSPD( DMatrixRMaj A , DMatrixRMaj b , DMatrixRMaj x )
    {
        if( A.numRows != A.numCols )
            throw new IllegalArgumentException("Must be a square matrix");

        x.reshape(A.numCols,b.numCols);

        if( A.numRows <= UnrolledCholesky_DDRM.MAX ) {
            DMatrixRMaj L = A.createLike();

            // L*L' = A
            if( !UnrolledCholesky_DDRM.lower(A,L) )
                return false;

            // if only one column then a faster method can be used
            if( x.numCols == 1 ) {
                x.set(b);
                TriangularSolver_DDRM.solveL(L.data,x.data,L.numCols);
                TriangularSolver_DDRM.solveTranL(L.data,x.data,L.numCols);
            } else {
                double vv[] = new double[A.numCols];
                LinearSolverChol_DDRM.solveLower(L, b, x, vv);
            }
        } else {
            LinearSolverDense<DMatrixRMaj> solver = LinearSolverFactory_DDRM.chol(A.numCols);
            solver = new LinearSolverSafe<>(solver);

            if( !solver.setA(A) )
                return false;

            solver.solve(b, x);
            return true;
        }

        return true;
    }

    /**
     * <p>Performs an "in-place" transpose.</p>
     *
     * <p>
     * For square matrices the transpose is truly in-place and does not require
     * additional memory.  For non-square matrices, internally a temporary matrix is declared and
     * {@link #transpose(DMatrixRMaj, DMatrixRMaj)} is invoked.
     * </p>
     *
     * @param mat The matrix that is to be transposed. Modified.
     */
    public static void transpose( DMatrixRMaj mat ) {
        if( mat.numCols == mat.numRows ){
            TransposeAlgs_DDRM.square(mat);
        } else {
            DMatrixRMaj b = new DMatrixRMaj(mat.numCols,mat.numRows);
            transpose(mat,b);
            mat.set(b);
        }
    }

    /**
     * <p>
     * Transposes matrix 'a' and stores the results in 'b':<br>
     * <br>
     * b<sub>ij</sub> = a<sub>ji</sub><br>
     * where 'b' is the transpose of 'a'.
     * </p>
     *
     * @param A The original matrix.  Not modified.
     * @param A_tran Where the transpose is stored. If null a new matrix is created. Modified.
     * @return The transposed matrix.
     */
    public static DMatrixRMaj transpose(DMatrixRMaj A, DMatrixRMaj A_tran)
    {
        if( A_tran == null ) {
            A_tran = new DMatrixRMaj(A.numCols,A.numRows);
        } else {
            if( A.numRows != A_tran.numCols || A.numCols != A_tran.numRows ) {
                throw new MatrixDimensionException("Incompatible matrix dimensions");
            }
        }

        if( A.numRows > EjmlParameters.TRANSPOSE_SWITCH &&
                A.numCols > EjmlParameters.TRANSPOSE_SWITCH )
            TransposeAlgs_DDRM.block(A,A_tran,EjmlParameters.BLOCK_WIDTH);
        else
            TransposeAlgs_DDRM.standard(A,A_tran);

        return A_tran;
    }


    /**
     * <p>
     * This computes the trace of the matrix:<br>
     * <br>
     * trace = &sum;<sub>i=1:n</sub> { a<sub>ii</sub> }<br>
     * where n = min(numRows,numCols)
     * </p>
     *
     * @param a A square matrix.  Not modified.
     */
    public static double trace( DMatrix1Row a ) {
        int N = Math.min(a.numRows, a.numCols);
        double sum = 0;
        int index = 0;
        for( int i = 0; i < N; i++ ) {
            sum += a.get(index);
            index += 1 + a.numCols;
        }

        return sum;
    }

    /**
     * Returns the determinant of the matrix.  If the inverse of the matrix is also
     * needed, then using {@link org.ejml.interfaces.decomposition.LUDecomposition_F64} directly (or any
     * similar algorithm) can be more efficient.
     *
     * @param mat The matrix whose determinant is to be computed.  Not modified.
     * @return The determinant.
     */
    public static double det( DMatrixRMaj mat )
    {
        int numCol = mat.getNumCols();
        int numRow = mat.getNumRows();

        if( numCol != numRow ) {
            throw new MatrixDimensionException("Must be a square matrix.");
        } else if( numCol <= UnrolledDeterminantFromMinor_DDRM.MAX ) {
            // slight performance boost overall by doing it this way
            // when it was the case statement the VM did some strange optimization
            // and made case 2 about 1/2 the speed
            if( numCol >= 2 ) {
                return UnrolledDeterminantFromMinor_DDRM.det(mat);
            } else {
                return mat.get(0);
            }
        } else {
            LUDecompositionAlt_DDRM alg = new LUDecompositionAlt_DDRM();

            if( alg.inputModified() ) {
                mat = mat.copy();
            }

            if( !alg.decompose(mat) )
                return 0.0;
            return alg.computeDeterminant().real;
        }
    }

    /**
     * <p>
     * Performs a matrix inversion operation on the specified matrix and stores the results
     * in the same matrix.<br>
     * <br>
     * a = a<sup>-1</sup>
     * </p>
     *
     * <p>
     * If the algorithm could not invert the matrix then false is returned.  If it returns true
     * that just means the algorithm finished.  The results could still be bad
     * because the matrix is singular or nearly singular.
     * </p>
     *
     * @param mat The matrix that is to be inverted.  Results are stored here.  Modified.
     * @return true if it could invert the matrix false if it could not.
     */
    public static boolean invert( DMatrixRMaj mat) {
        if( mat.numCols <= UnrolledInverseFromMinor_DDRM.MAX ) {
            if( mat.numCols != mat.numRows ) {
                throw new MatrixDimensionException("Must be a square matrix.");
            }

            if( mat.numCols >= 2 ) {
                UnrolledInverseFromMinor_DDRM.inv(mat,mat);
            } else {
                mat.set(0, 1.0/mat.get(0));
            }
        } else {
            LUDecompositionAlt_DDRM alg = new LUDecompositionAlt_DDRM();
            LinearSolverLu_DDRM solver = new LinearSolverLu_DDRM(alg);
            if( solver.setA(mat) ) {
                solver.invert(mat);
            } else {
                return false;
            }
        }
        return true;
    }

    /**
     * <p>
     * Performs a matrix inversion operation that does not modify the original
     * and stores the results in another matrix.  The two matrices must have the
     * same dimension.<br>
     * <br>
     * b = a<sup>-1</sup>
     * </p>
     *
     * <p>
     * If the algorithm could not invert the matrix then false is returned.  If it returns true
     * that just means the algorithm finished.  The results could still be bad
     * because the matrix is singular or nearly singular.
     * </p>
     *
     * <p>
     * For medium to large matrices there might be a slight performance boost to using
     * {@link LinearSolverFactory_DDRM} instead.
     * </p>
     *
     * @param mat The matrix that is to be inverted. Not modified.
     * @param result Where the inverse matrix is stored.  Modified.
     * @return true if it could invert the matrix false if it could not.
     */
    public static boolean invert(DMatrixRMaj mat, DMatrixRMaj result ) {
        result.reshape(mat.numRows,mat.numCols);

        if( mat.numCols <= UnrolledInverseFromMinor_DDRM.MAX ) {
            if( mat.numCols != mat.numRows ) {
                throw new MatrixDimensionException("Must be a square matrix.");
            }
            if( result.numCols >= 2 ) {
                UnrolledInverseFromMinor_DDRM.inv(mat,result);
            } else {
                result.set(0,  1.0/mat.get(0));
            }
        } else {
            LUDecompositionAlt_DDRM alg = new LUDecompositionAlt_DDRM();
            LinearSolverLu_DDRM solver = new LinearSolverLu_DDRM(alg);

            if( solver.modifiesA() )
                mat = mat.copy();

            if( !solver.setA(mat))
                return false;
            solver.invert(result);
        }
        return true;
    }

    /**
     * Matrix inverse for symmetric positive definite matrices. For small matrices an unrolled
     * cholesky is used. Otherwise a standard decomposition.
     *
     * @see UnrolledCholesky_DDRM
     * @see LinearSolverFactory_DDRM#chol(int)
     *
     * @param mat (Input) SPD matrix
     * @param result (Output) Inverted matrix.
     * @return true if it could invert the matrix false if it could not.
     */
    public static boolean invertSPD(DMatrixRMaj mat, DMatrixRMaj result ) {
        if( mat.numRows != mat.numCols )
            throw new IllegalArgumentException("Must be a square matrix");
        result.reshape(mat.numRows,mat.numRows);

        if( mat.numRows <= UnrolledCholesky_DDRM.MAX ) {
            // L*L' = A
            if( !UnrolledCholesky_DDRM.lower(mat,result) )
                return false;
            // L = inv(L)
            TriangularSolver_DDRM.invertLower(result.data,result.numCols);
            // inv(A) = inv(L')*inv(L)
            SpecializedOps_DDRM.multLowerTranA(result);
        } else {
            LinearSolverDense<DMatrixRMaj> solver = LinearSolverFactory_DDRM.chol(mat.numCols);
            if( solver.modifiesA() )
                mat = mat.copy();

            if( !solver.setA(mat))
                return false;
            solver.invert(result);
        }

        return true;
    }

    /**
     * <p>
     * Computes the Moore-Penrose pseudo-inverse:<br>
     * <br>
     * pinv(A) = (A<sup>T</sup>A)<sup>-1</sup> A<sup>T</sup><br>
     * or<br>
     * pinv(A) = A<sup>T</sup>(AA<sup>T</sup>)<sup>-1</sup><br>
     * </p>
     * <p>
     * Internally it uses {@link SolvePseudoInverseSvd_DDRM} to compute the inverse.  For performance reasons, this should only
     * be used when a matrix is singular or nearly singular.
     * </p>
     * @param A  A m by n Matrix.  Not modified.
     * @param invA Where the computed pseudo inverse is stored. n by m.  Modified.
     */
    public static void pinv(DMatrixRMaj A , DMatrixRMaj invA )
    {
        LinearSolverDense<DMatrixRMaj> solver = LinearSolverFactory_DDRM.pseudoInverse(true);
        if( solver.modifiesA())
            A = A.copy();

        if( !solver.setA(A) )
            throw new IllegalArgumentException("Invert failed, maybe a bug?");

        solver.invert(invA);
    }

    /**
     * Converts the columns in a matrix into a set of vectors.
     *
     * @param A Matrix.  Not modified.
     * @param v
     * @return An array of vectors.
     */
    public static DMatrixRMaj[] columnsToVector(DMatrixRMaj A, DMatrixRMaj[] v)
    {
        DMatrixRMaj[]ret;
        if( v == null || v.length < A.numCols ) {
            ret = new DMatrixRMaj[ A.numCols ];
        } else {
            ret = v;
        }

        for( int i = 0; i < ret.length; i++ ) {
            if( ret[i] == null ) {
                ret[i] = new DMatrixRMaj(A.numRows,1);
            } else {
                ret[i].reshape(A.numRows,1, false);
            }

            DMatrixRMaj u = ret[i];

            for( int j = 0; j < A.numRows; j++ ) {
                u.set(j,0, A.get(j,i));
            }
        }

        return ret;
    }

    /**
     * Converts the rows in a matrix into a set of vectors.
     *
     * @param A Matrix.  Not modified.
     * @param v
     * @return An array of vectors.
     */
    public static DMatrixRMaj[] rowsToVector(DMatrixRMaj A, DMatrixRMaj[] v)
    {
        DMatrixRMaj[]ret;
        if( v == null || v.length < A.numRows ) {
            ret = new DMatrixRMaj[ A.numRows ];
        } else {
            ret = v;
        }


        for( int i = 0; i < ret.length; i++ ) {
            if( ret[i] == null ) {
                ret[i] = new DMatrixRMaj(A.numCols,1);
            } else {
                ret[i].reshape(A.numCols,1, false);
            }

            DMatrixRMaj u = ret[i];

            for( int j = 0; j < A.numCols; j++ ) {
                u.set(j,0, A.get(i,j));
            }
        }

        return ret;
    }

    /**
     * Sets all the diagonal elements equal to one and everything else equal to zero.
     * If this is a square matrix then it will be an identity matrix.
     *
     * @see #identity(int)
     *
     * @param mat A square matrix.
     */
    public static void setIdentity( DMatrix1Row mat )
    {
        int width = mat.numRows < mat.numCols ? mat.numRows : mat.numCols;

        Arrays.fill(mat.data,0,mat.getNumElements(),0);

        int index = 0;
        for( int i = 0; i < width; i++ , index += mat.numCols + 1) {
            mat.data[index] = 1;
        }
    }

    /**
     * <p>
     * Creates an identity matrix of the specified size.<br>
     * <br>
     * a<sub>ij</sub> = 0   if i &ne; j<br>
     * a<sub>ij</sub> = 1   if i = j<br>
     * </p>
     *
     * @param width The width and height of the identity matrix.
     * @return A new instance of an identity matrix.
     */
    public static DMatrixRMaj identity(int width )
    {
        DMatrixRMaj ret = new DMatrixRMaj(width,width);

        for( int i = 0; i < width; i++ ) {
            ret.set(i,i,1.0);
        }

        return ret;
    }

    /**
     * Creates a rectangular matrix which is zero except along the diagonals.
     *
     * @param numRows Number of rows in the matrix.
     * @param numCols NUmber of columns in the matrix.
     * @return A matrix with diagonal elements equal to one.
     */
    public static DMatrixRMaj identity(int numRows , int numCols )
    {
        DMatrixRMaj ret = new DMatrixRMaj(numRows,numCols);

        int small = numRows < numCols ? numRows : numCols;

        for( int i = 0; i < small; i++ ) {
            ret.set(i,i,1.0);
        }

        return ret;
    }

    /**
     * <p>
     * Creates a new square matrix whose diagonal elements are specified by diagEl and all
     * the other elements are zero.<br>
     * <br>
     * a<sub>ij</sub> = 0         if i &le; j<br>
     * a<sub>ij</sub> = diag[i]   if i = j<br>
     * </p>
     *
     * @see #diagR
     *
     * @param diagEl Contains the values of the diagonal elements of the resulting matrix.
     * @return A new matrix.
     */
    public static DMatrixRMaj diag(double ...diagEl )
    {
        return diag(null,diagEl.length,diagEl);
    }

    /**
     * @see #diag(double...)
     */
    public static DMatrixRMaj diag(DMatrixRMaj ret , int width , double ...diagEl )
    {
        if( ret == null ) {
            ret = new DMatrixRMaj(width,width);
        } else {
            if( ret.numRows != width || ret.numCols != width )
                throw new IllegalArgumentException("Unexpected matrix size");

            CommonOps_DDRM.fill(ret, 0);
        }

        for( int i = 0; i < width; i++ ) {
            ret.unsafe_set(i, i, diagEl[i]);
        }

        return ret;
    }

    /**
     * <p>
     * Creates a new rectangular matrix whose diagonal elements are specified by diagEl and all
     * the other elements are zero.<br>
     * <br>
     * a<sub>ij</sub> = 0         if i &le; j<br>
     * a<sub>ij</sub> = diag[i]   if i = j<br>
     * </p>
     *
     * @see #diag
     *
     * @param numRows Number of rows in the matrix.
     * @param numCols Number of columns in the matrix.
     * @param diagEl Contains the values of the diagonal elements of the resulting matrix.
     * @return A new matrix.
     */
    public static DMatrixRMaj diagR(int numRows , int numCols , double ...diagEl )
    {
        DMatrixRMaj ret = new DMatrixRMaj(numRows,numCols);

        int o = Math.min(numRows,numCols);

        for( int i = 0; i < o; i++ ) {
            ret.set(i, i, diagEl[i]);
        }

        return ret;
    }

    /**
     * <p>
     * The Kronecker product of two matrices is defined as:<br>
     * C<sub>ij</sub> = a<sub>ij</sub>B<br>
     * where C<sub>ij</sub> is a sub matrix inside of C &isin; &real; <sup>m*k &times; n*l</sup>,
     * A &isin; &real; <sup>m &times; n</sup>, and B &isin; &real; <sup>k &times; l</sup>.
     * </p>
     *
     * @param A The left matrix in the operation. Not modified.
     * @param B The right matrix in the operation. Not modified.
     * @param C Where the results of the operation are stored. Modified.
     */
    public static void kron(DMatrixRMaj A , DMatrixRMaj B , DMatrixRMaj C )
    {
        int numColsC = A.numCols*B.numCols;
        int numRowsC = A.numRows*B.numRows;

        if( C.numCols != numColsC || C.numRows != numRowsC) {
            throw new MatrixDimensionException("C does not have the expected dimensions");
        }

        // TODO see comment below
        // this will work well for small matrices
        // but an alternative version should be made for large matrices
        for( int i = 0; i < A.numRows; i++ ) {
            for( int j = 0; j < A.numCols; j++ ) {
                double a = A.get(i,j);

                for( int rowB = 0; rowB < B.numRows; rowB++ ) {
                    for( int colB = 0; colB < B.numCols; colB++ ) {
                        double val = a*B.get(rowB,colB);
                        C.set(i*B.numRows+rowB,j*B.numCols+colB,val);
                    }
                }
            }
        }
    }

    /**
     * <p>
     * Extracts a submatrix from 'src' and inserts it in a submatrix in 'dst'.
     * </p>
     * <p>
     * s<sub>i-y0 , j-x0</sub> = o<sub>ij</sub> for all y0 &le; i &lt; y1 and x0 &le; j &lt; x1 <br>
     * <br>
     * where 's<sub>ij</sub>' is an element in the submatrix and 'o<sub>ij</sub>' is an element in the
     * original matrix.
     * </p>
     *
     * @param src The original matrix which is to be copied.  Not modified.
     * @param srcX0 Start column.
     * @param srcX1 Stop column+1.
     * @param srcY0 Start row.
     * @param srcY1 Stop row+1.
     * @param dst Where the submatrix are stored.  Modified.
     * @param dstY0 Start row in dst.
     * @param dstX0 start column in dst.
     */
    public static void extract( DMatrix src,
                                int srcY0, int srcY1,
                                int srcX0, int srcX1,
                                DMatrix dst ,
                                int dstY0, int dstX0 )
    {
        if( srcY1 < srcY0 || srcY0 < 0 || srcY1 > src.getNumRows() )
            throw new MatrixDimensionException("srcY1 < srcY0 || srcY0 < 0 || srcY1 > src.numRows. "+stringShapes(src,dst));
        if( srcX1 < srcX0 || srcX0 < 0 || srcX1 > src.getNumCols() )
            throw new MatrixDimensionException("srcX1 < srcX0 || srcX0 < 0 || srcX1 > src.numCols. "+stringShapes(src,dst));

        int w = srcX1-srcX0;
        int h = srcY1-srcY0;

        if( dstY0+h > dst.getNumRows() )
            throw new MatrixDimensionException("dst is too small in rows. "+dst.getNumRows()+" < "+(dstY0+h));
        if( dstX0+w > dst.getNumCols() )
            throw new MatrixDimensionException("dst is too small in columns. "+dst.getNumCols()+" < "+(dstX0+w));

        // interestingly, the performance is only different for small matrices but identical for larger ones
        if( src instanceof DMatrixRMaj && dst instanceof DMatrixRMaj) {
            ImplCommonOps_DDRM.extract((DMatrixRMaj)src,srcY0,srcX0,(DMatrixRMaj)dst,dstY0,dstX0, h, w);
        } else {
            ImplCommonOps_DDMA.extract(src,srcY0,srcX0,dst,dstY0,dstX0, h, w);
        }
    }

    /**
     * Extract where the destination is reshaped to match the extracted region
     * @param src The original matrix which is to be copied.  Not modified.
     * @param srcX0 Start column.
     * @param srcX1 Stop column+1.
     * @param srcY0 Start row.
     * @param srcY1 Stop row+1.
     * @param dst Where the submatrix are stored.  Modified.
     */
    public static void extract( DMatrix src,
                                int srcY0, int srcY1,
                                int srcX0, int srcX1,
                                DMatrix dst ) {
        ((ReshapeMatrix)dst).reshape(srcY1-srcY0,srcX1-srcX0);
        extract(src,srcY0,srcY1,srcX0,srcX1,dst,0,0);
    }

    /**
     * <p>
     * Extracts a submatrix from 'src' and inserts it in a submatrix in 'dst'. Uses the shape of dst
     * to determine the size of the matrix extracted.
     * </p>
     *
     * @param src The original matrix which is to be copied.  Not modified.
     * @param srcY0 Start row in src.
     * @param srcX0 Start column in src.
     * @param dst Where the matrix is extracted into.
     */
    public static void extract( DMatrix src,
                                int srcY0, int srcX0,
                                DMatrix dst ) {
        extract(src,srcY0,srcY0+dst.getNumRows(),srcX0,srcX0+dst.getNumCols(),dst,0,0);
    }

    /**
     * <p>
     * Creates a new matrix which is the specified submatrix of 'src'
     * </p>
     * <p>
     * s<sub>i-y0 , j-x0</sub> = o<sub>ij</sub> for all y0 &le; i &lt; y1 and x0 &le; j &lt; x1 <br>
     * <br>
     * where 's<sub>ij</sub>' is an element in the submatrix and 'o<sub>ij</sub>' is an element in the
     * original matrix.
     * </p>
     *
     * @param src The original matrix which is to be copied.  Not modified.
     * @param srcX0 Start column.
     * @param srcX1 Stop column+1.
     * @param srcY0 Start row.
     * @param srcY1 Stop row+1.
     * @return Extracted submatrix.
     */
    public static DMatrixRMaj extract(DMatrixRMaj src,
                                        int srcY0, int srcY1,
                                        int srcX0, int srcX1 )
    {
        if( srcY1 <= srcY0 || srcY0 < 0 || srcY1 > src.numRows )
            throw new MatrixDimensionException("srcY1 <= srcY0 || srcY0 < 0 || srcY1 > src.numRows");
        if( srcX1 <= srcX0 || srcX0 < 0 || srcX1 > src.numCols )
            throw new MatrixDimensionException("srcX1 <= srcX0 || srcX0 < 0 || srcX1 > src.numCols");

        int w = srcX1-srcX0;
        int h = srcY1-srcY0;

        DMatrixRMaj dst = new DMatrixRMaj(h,w);

        ImplCommonOps_DDRM.extract(src,srcY0,srcX0,dst,0,0, h, w);

        return dst;
    }

    /**
     * Extracts out a matrix from source given a sub matrix with arbitrary rows and columns specified in
     * two array lists
     *
     * @param src Source matrix. Not modified.
     * @param rows array of row indexes
     * @param rowsSize maximum element in row array
     * @param cols array of column indexes
     * @param colsSize maximum element in column array
     * @param dst output matrix.  Must be correct shape.
     */
    public static void extract( DMatrixRMaj src,
                                int rows[] , int rowsSize ,
                                int cols[] , int colsSize , DMatrixRMaj dst ) {
        if( rowsSize != dst.numRows || colsSize != dst.numCols )
            throw new MatrixDimensionException("Unexpected number of rows and/or columns in dst matrix");

        int indexDst = 0;
        for (int i = 0; i < rowsSize; i++) {
            int indexSrcRow = src.numCols*rows[i];
            for (int j = 0; j < colsSize; j++) {
                dst.data[indexDst++] = src.data[indexSrcRow + cols[j]];
            }
        }
    }

    /**
     * Extracts the elements from the source matrix by their 1D index.
     *
     * @param src Source matrix. Not modified.
     * @param indexes array of row indexes
     * @param length maximum element in row array
     * @param dst output matrix.  Must be a vector of the correct length.
     */
    public static void extract(DMatrixRMaj src, int indexes[] , int length , DMatrixRMaj dst ) {
        if( !MatrixFeatures_DDRM.isVector(dst))
            throw new MatrixDimensionException("Dst must be a vector");
        if( length != dst.getNumElements())
            throw new MatrixDimensionException("Unexpected number of elements in dst vector");

        for (int i = 0; i < length; i++) {
            dst.data[i] = src.data[indexes[i]];
        }
    }

    /**
     * Inserts into the specified elements of dst the source matrix.
     * <pre>
     * for i in len(rows):
     *   for j in len(cols):
     *      dst(rows[i],cols[j]) = src(i,j)
     * </pre>
     *
     * @param src Source matrix. Not modified.
     * @param dst output matrix.  Must be correct shape.
     * @param rows array of row indexes
     * @param rowsSize maximum element in row array
     * @param cols array of column indexes
     * @param colsSize maximum element in column array
     */
    public static void insert( DMatrixRMaj src ,
                               DMatrixRMaj dst ,
                                int rows[] , int rowsSize ,
                                int cols[] , int colsSize ) {
        if( rowsSize != src.numRows || colsSize != src.numCols )
            throw new MatrixDimensionException("Unexpected number of rows and/or columns in dst matrix");

        int indexSrc = 0;
        for (int i = 0; i < rowsSize; i++) {
            int indexDstRow = dst.numCols*rows[i];
            for (int j = 0; j < colsSize; j++) {
                dst.data[indexDstRow + cols[j]] = src.data[indexSrc++];
            }
        }
    }

    /**
     * <p>
     * Extracts the diagonal elements 'src' write it to the 'dst' vector.  'dst'
     * can either be a row or column vector.
     * <p>
     *
     * @param src Matrix whose diagonal elements are being extracted. Not modified.
     * @param dst A vector the results will be written into. Modified.
     */
    public static void extractDiag(DMatrixRMaj src, DMatrixRMaj dst )
    {
        int N = Math.min(src.numRows, src.numCols);

        if( !MatrixFeatures_DDRM.isVector(dst) || dst.numCols*dst.numCols != N ) {
            dst.reshape(N,1);
        }

        for( int i = 0; i < N; i++ ) {
            dst.set( i , src.unsafe_get(i,i) );
        }
    }

    /**
     * Extracts the row from a matrix.
     * @param a Input matrix
     * @param row Which row is to be extracted
     * @param out output. Storage for the extracted row. If null then a new vector will be returned.
     * @return The extracted row.
     */
    public static DMatrixRMaj extractRow(DMatrixRMaj a , int row , DMatrixRMaj out ) {
        if( out == null)
            out = new DMatrixRMaj(1,a.numCols);
        else if( !MatrixFeatures_DDRM.isVector(out) || out.getNumElements() != a.numCols )
            throw new MatrixDimensionException("Output must be a vector of length "+a.numCols);

        System.arraycopy(a.data,a.getIndex(row,0),out.data,0,a.numCols);

        return out;
    }

    /**
     * Extracts the column from a matrix.
     * @param a Input matrix
     * @param column Which column is to be extracted
     * @param out output. Storage for the extracted column. If null then a new vector will be returned.
     * @return The extracted column.
     */
    public static DMatrixRMaj extractColumn(DMatrixRMaj a , int column , DMatrixRMaj out ) {
        if( out == null)
            out = new DMatrixRMaj(a.numRows,1);
        else if( !MatrixFeatures_DDRM.isVector(out) || out.getNumElements() != a.numRows )
            throw new MatrixDimensionException("Output must be a vector of length "+a.numRows);

        int index = column;
        for (int i = 0; i < a.numRows; i++, index += a.numCols ) {
            out.data[i] = a.data[index];
        }
        return out;
    }

    /**
     * Removes columns from the matrix.
     *
     * @param A Matrix. Modified
     * @param col0 First column
     * @param col1 Last column, inclusive.
     */
    public static void removeColumns( DMatrixRMaj A , int col0 , int col1 )
    {
        if( col1 < col0 ) {
            throw new IllegalArgumentException("col1 must be >= col0");
        } else if( col0 >= A.numCols || col1 >= A.numCols ) {
            throw new IllegalArgumentException("Columns which are to be removed must be in bounds");
        }

        int step = col1-col0+1;
        int offset = 0;
        for (int row = 0, idx=0; row < A.numRows; row++) {
            for (int i = 0; i < col0; i++,idx++) {
                A.data[idx] = A.data[idx+offset];
            }
            offset += step;
            for (int i = col1+1; i < A.numCols; i++,idx++) {
                A.data[idx] = A.data[idx+offset];
            }
        }
        A.numCols -= step;
    }

    /**
     * Inserts matrix 'src' into matrix 'dest' with the (0,0) of src at (row,col) in dest.
     * This is equivalent to calling extract(src,0,src.numRows,0,src.numCols,dest,destY0,destX0).
     *
     * @param src matrix that is being copied into dest. Not modified.
     * @param dest Where src is being copied into. Modified.
     * @param destY0 Start row for the copy into dest.
     * @param destX0 Start column for the copy into dest.
     */
    public static void insert(DMatrix src, DMatrix dest, int destY0, int destX0) {
        extract(src, 0, src.getNumRows(), 0, src.getNumCols(), dest, destY0, destX0);
    }

    /**
     * <p>
     * Returns the value of the element in the matrix that has the largest value.<br>
     * <br>
     * Max{ a<sub>ij</sub> } for all i and j<br>
     * </p>
     *
     * @param a A matrix. Not modified.
     * @return The max element value of the matrix.
     */
    public static double elementMax( DMatrixD1 a ) {
        final int size = a.getNumElements();

        double max = a.get(0);
        for( int i = 1; i < size; i++ ) {
            double val = a.get(i);
            if( val >= max ) {
                max = val;
            }
        }

        return max;
    }

    /**
     * <p>
     * Returns the absolute value of the element in the matrix that has the largest absolute value.<br>
     * <br>
     * Max{ |a<sub>ij</sub>| } for all i and j<br>
     * </p>
     *
     * @param a A matrix. Not modified.
     * @return The max abs element value of the matrix.
     */
    public static double elementMaxAbs( DMatrixD1 a ) {
        final int size = a.getNumElements();

        double max = 0;
        for( int i = 0; i < size; i++ ) {
            double val = Math.abs(a.get(i));
            if( val > max ) {
                max = val;
            }
        }

        return max;
    }

    /**
     * <p>
     * Returns the value of the element in the matrix that has the minimum value.<br>
     * <br>
     * Min{ a<sub>ij</sub> } for all i and j<br>
     * </p>
     *
     * @param a A matrix. Not modified.
     * @return The value of element in the matrix with the minimum value.
     */
    public static double elementMin( DMatrixD1 a ) {
        final int size = a.getNumElements();

        double min = a.get(0);
        for( int i = 1; i < size; i++ ) {
            double val = a.get(i);
            if( val < min ) {
                min = val;
            }
        }

        return min;
    }

    /**
     * <p>
     * Returns the absolute value of the element in the matrix that has the smallest absolute value.<br>
     * <br>
     * Min{ |a<sub>ij</sub>| } for all i and j<br>
     * </p>
     *
     * @param a A matrix. Not modified.
     * @return The max element value of the matrix.
     */
    public static double elementMinAbs( DMatrixD1 a ) {
        final int size = a.getNumElements();

        double min = Double.MAX_VALUE;
        for( int i = 0; i < size; i++ ) {
            double val = Math.abs(a.get(i));
            if( val < min ) {
                min = val;
            }
        }

        return min;
    }

    /**
     * <p>Performs the an element by element multiplication operation:<br>
     * <br>
     * a<sub>ij</sub> = a<sub>ij</sub> * b<sub>ij</sub> <br>
     * </p>
     * @param a The left matrix in the multiplication operation. Modified.
     * @param b The right matrix in the multiplication operation. Not modified.
     */
    public static void elementMult(DMatrixD1 a , DMatrixD1 b )
    {
        if( a.numCols != b.numCols || a.numRows != b.numRows ) {
            throw new MatrixDimensionException("The 'a' and 'b' matrices do not have compatible dimensions");
        }

        int length = a.getNumElements();

        for( int i = 0; i < length; i++ ) {
            a.times(i, b.get(i));
        }
    }

    /**
     * <p>Performs the an element by element multiplication operation:<br>
     * <br>
     * c<sub>ij</sub> = a<sub>ij</sub> * b<sub>ij</sub> <br>
     * </p>
     * @param a The left matrix in the multiplication operation. Not modified.
     * @param b The right matrix in the multiplication operation. Not modified.
     * @param c Where the results of the operation are stored. Modified.
     */
    public static void elementMult(DMatrixD1 a , DMatrixD1 b , DMatrixD1 c )
    {
        if( a.numCols != b.numCols || a.numRows != b.numRows
                || a.numRows != c.numRows || a.numCols != c.numCols ) {
            throw new MatrixDimensionException("The 'a' and 'b' matrices do not have compatible dimensions");
        }

        int length = a.getNumElements();

        for( int i = 0; i < length; i++ ) {
            c.set(i, a.get(i) * b.get(i));
        }
    }

    /**
     * <p>Performs the an element by element division operation:<br>
     * <br>
     * a<sub>ij</sub> = a<sub>ij</sub> / b<sub>ij</sub> <br>
     * </p>
     * @param a The left matrix in the division operation. Modified.
     * @param b The right matrix in the division operation. Not modified.
     */
    public static void elementDiv(DMatrixD1 a , DMatrixD1 b )
    {
        if( a.numCols != b.numCols || a.numRows != b.numRows ) {
            throw new MatrixDimensionException("The 'a' and 'b' matrices do not have compatible dimensions");
        }

        int length = a.getNumElements();

        for( int i = 0; i < length; i++ ) {
            a.div(i, b.get(i));
        }
    }

    /**
     * <p>Performs the an element by element division operation:<br>
     * <br>
     * c<sub>ij</sub> = a<sub>ij</sub> / b<sub>ij</sub> <br>
     * </p>
     * @param a The left matrix in the division operation. Not modified.
     * @param b The right matrix in the division operation. Not modified.
     * @param c Where the results of the operation are stored. Modified.
     */
    public static void elementDiv(DMatrixD1 a , DMatrixD1 b , DMatrixD1 c )
    {
        if( a.numCols != b.numCols || a.numRows != b.numRows
                || a.numRows != c.numRows || a.numCols != c.numCols ) {
            throw new MatrixDimensionException("The 'a' and 'b' matrices do not have compatible dimensions");
        }

        int length = a.getNumElements();

        for( int i = 0; i < length; i++ ) {
            c.set(i, a.get(i) / b.get(i));
        }
    }

    /**
     * <p>
     * Computes the sum of all the elements in the matrix:<br>
     * <br>
     * sum(i=1:m , j=1:n ; a<sub>ij</sub>)
     * <p>
     *
     * @param mat An m by n matrix. Not modified.
     * @return The sum of the elements.
     */
    public static double elementSum( DMatrixD1 mat ) {
        double total = 0;

        int size = mat.getNumElements();

        for( int i = 0; i < size; i++ ) {
            total += mat.get(i);
        }

        return total;
    }

    /**
     * <p>
     * Computes the sum of the absolute value all the elements in the matrix:<br>
     * <br>
     * sum(i=1:m , j=1:n ; |a<sub>ij</sub>|)
     * <p>
     *
     * @param mat An m by n matrix. Not modified.
     * @return The sum of the absolute value of each element.
     */
    public static double elementSumAbs( DMatrixD1 mat ) {
        double total = 0;

        int size = mat.getNumElements();

        for( int i = 0; i < size; i++ ) {
            total += Math.abs(mat.get(i));
        }

        return total;
    }

    /**
     * <p>
     * Element-wise power operation  <br>
     * c<sub>ij</sub> = a<sub>ij</sub> ^ b<sub>ij</sub>
     * <p>
     *
     * @param A left side
     * @param B right side
     * @param C output (modified)
     */
    public static void elementPower(DMatrixD1 A , DMatrixD1 B , DMatrixD1 C ) {

        if( A.numRows != B.numRows || A.numRows != C.numRows ||
                A.numCols != B.numCols || A.numCols != C.numCols ) {
            throw new MatrixDimensionException("All matrices must be the same shape");
        }

        int size = A.getNumElements();
        for( int i = 0; i < size; i++ ) {
            C.data[i] = Math.pow(A.data[i], B.data[i]);
        }
    }

    /**
     * <p>
     * Element-wise power operation  <br>
     * c<sub>ij</sub> = a ^ b<sub>ij</sub>
     * <p>
     *
     * @param a left scalar
     * @param B right side
     * @param C output (modified)
     */
    public static void elementPower(double a , DMatrixD1 B , DMatrixD1 C ) {

        if( B.numRows != C.numRows || B.numCols != C.numCols ) {
            throw new MatrixDimensionException("All matrices must be the same shape");
        }

        int size = B.getNumElements();
        for( int i = 0; i < size; i++ ) {
            C.data[i] = Math.pow(a, B.data[i]);
        }
    }

    /**
     * <p>
     * Element-wise power operation  <br>
     * c<sub>ij</sub> = a<sub>ij</sub> ^ b
     * <p>
     *
     * @param A left side
     * @param b right scalar
     * @param C output (modified)
     */
    public static void elementPower(DMatrixD1 A , double b, DMatrixD1 C ) {

        if( A.numRows != C.numRows || A.numCols != C.numCols ) {
            throw new MatrixDimensionException("All matrices must be the same shape");
        }

        int size = A.getNumElements();
        for( int i = 0; i < size; i++ ) {
            C.data[i] = Math.pow(A.data[i], b);
        }
    }

    /**
     * <p>
     * Element-wise log operation  <br>
     * c<sub>ij</sub> = Math.log(a<sub>ij</sub>)
     * <p>
     *
     * @param A input
     * @param C output (modified)
     */
    public static void elementLog(DMatrixD1 A , DMatrixD1 C ) {

        if( A.numCols != C.numCols || A.numRows != C.numRows ) {
            throw new MatrixDimensionException("All matrices must be the same shape");
        }

        int size = A.getNumElements();
        for( int i = 0; i < size; i++ ) {
            C.data[i] = Math.log(A.data[i]);
        }
    }

    /**
     * <p>
     * Element-wise exp operation  <br>
     * c<sub>ij</sub> = Math.log(a<sub>ij</sub>)
     * <p>
     *
     * @param A input
     * @param C output (modified)
     */
    public static void elementExp(DMatrixD1 A , DMatrixD1 C ) {

        if( A.numCols != C.numCols || A.numRows != C.numRows ) {
            throw new MatrixDimensionException("All matrices must be the same shape");
        }

        int size = A.getNumElements();
        for( int i = 0; i < size; i++ ) {
            C.data[i] = Math.exp(A.data[i]);
        }
    }

    /**
     * Multiplies every element in row i by value[i].
     *
     * @param values array. Not modified.
     * @param A Matrix. Modified.
     */
    public static void multRows(double[] values, DMatrixRMaj A) {
        if( values.length < A.numRows ) {
            throw new IllegalArgumentException("Not enough elements in values.");
        }

        int index = 0;
        for (int row = 0; row < A.numRows; row++) {
            double v = values[row];
            for (int col = 0; col < A.numCols; col++, index++) {
                A.data[index] *= v;
            }
        }
    }

    /**
     * Divides every element in row i by value[i].
     *
     * @param values array. Not modified.
     * @param A Matrix. Modified.
     */
    public static void divideRows(double[] values, DMatrixRMaj A) {
        if( values.length < A.numRows ) {
            throw new IllegalArgumentException("Not enough elements in values.");
        }

        int index = 0;
        for (int row = 0; row < A.numRows; row++) {
            double v = values[row];
            for (int col = 0; col < A.numCols; col++, index++) {
                A.data[index] /= v;
            }
        }
    }

    /**
     * Multiplies every element in column i by value[i].
     *
     * @param A Matrix. Modified.
     * @param values array. Not modified.
     */
    public static void multCols(DMatrixRMaj A , double values[] ) {
        if( values.length < A.numCols ) {
            throw new IllegalArgumentException("Not enough elements in values.");
        }

        int index = 0;
        for (int row = 0; row < A.numRows; row++) {
            for (int col = 0; col < A.numCols; col++, index++) {
                A.data[index] *= values[col];
            }
        }
    }

    /**
     * Divides every element in column i by value[i].
     *
     * @param A Matrix. Modified.
     * @param values array. Not modified.
     */
    public static void divideCols(DMatrixRMaj A , double values[] ) {
        if( values.length < A.numCols ) {
            throw new IllegalArgumentException("Not enough elements in values.");
        }

        int index = 0;
        for (int row = 0; row < A.numRows; row++) {
            for (int col = 0; col < A.numCols; col++, index++) {
                A.data[index] /= values[col];
            }
        }
    }

    /**
     * Equivalent to multiplying a matrix B by the inverse of two diagonal matrices.
     * B = inv(A)*B*inv(C), where A=diag(a) and C=diag(c).
     *
     * @param diagA Array of length offsteA + B.numRows
     * @param offsetA First index in A
     * @param B Rectangular matrix
     * @param diagC Array of length indexC + B.numCols
     * @param offsetC First index in C
     */
    public static void divideRowsCols( double []diagA , int offsetA ,
                                       DMatrixRMaj B ,
                                       double []diagC , int offsetC )
    {
        if( diagA.length-offsetA < B.numRows ) {
            throw new IllegalArgumentException("Not enough elements in diagA.");
        }
        if( diagC.length-offsetC < B.numCols ) {
            throw new IllegalArgumentException("Not enough elements in diagC.");
        }

        final int rows = B.numRows;
        final int cols = B.numCols;

        int index = 0;
        for (int row = 0; row < rows; row++) {
            double va = diagA[offsetA+row];
            for (int col = 0; col < cols; col++, index++) {
                B.data[index] /= va*diagC[offsetC+col];
            }
        }
    }

    /**
     * <p>
     * Computes the sum of each row in the input matrix and returns the results in a vector:<br>
     * <br>
     * b<sub>j</sub> = sum(i=1:n ; a<sub>ji</sub>)
     * </p>
     *
     * @param input INput matrix whose rows are summed.
     * @param output Optional storage for output. Reshaped into a column. Modified.
     * @return Vector containing the sum of each row in the input.
     */
    public static DMatrixRMaj sumRows(DMatrixRMaj input , DMatrixRMaj output ) {
        if( output == null ) {
            output = new DMatrixRMaj(input.numRows,1);
        } else {
            output.reshape(input.numRows,1);
        }

        for( int row = 0; row < input.numRows; row++ ) {
            double total = 0;

            int end = (row+1)*input.numCols;
            for( int index = row*input.numCols; index < end; index++ ) {
                total += input.data[index];
            }

            output.set(row,total);
        }
        return output;
    }

    /**
     * <p>
     * Finds the element with the minimum value along each row in the input matrix and returns the results in a vector:<br>
     * <br>
     * b<sub>j</sub> = min(i=1:n ; a<sub>ji</sub>)
     * </p>
     *
     * @param input Input matrix
     * @param output Optional storage for output.  Reshaped into a column. Modified.
     * @return Vector containing the sum of each row in the input.
     */
    public static DMatrixRMaj minRows(DMatrixRMaj input , DMatrixRMaj output ) {
        if( output == null ) {
            output = new DMatrixRMaj(input.numRows,1);
        } else {
            output.reshape(input.numRows,1);
        }

        for( int row = 0; row < input.numRows; row++ ) {
            double min = Double.MAX_VALUE;

            int end = (row+1)*input.numCols;
            for( int index = row*input.numCols; index < end; index++ ) {
                double v = input.data[index];
                if( v < min )
                    min = v;
            }

            output.set(row,min);
        }
        return output;
    }

    /**
     * <p>
     * Finds the element with the maximum value along each row in the input matrix and returns the results in a vector:<br>
     * <br>
     * b<sub>j</sub> = max(i=1:n ; a<sub>ji</sub>)
     * </p>
     *
     * @param input Input matrix
     * @param output Optional storage for output.  Reshaped into a column. Modified.
     * @return Vector containing the sum of each row in the input.
     */
    public static DMatrixRMaj maxRows(DMatrixRMaj input , DMatrixRMaj output ) {
        if( output == null ) {
            output = new DMatrixRMaj(input.numRows,1);
        } else {
            output.reshape(input.numRows,1);
        }

        for( int row = 0; row < input.numRows; row++ ) {
            double max = -Double.MAX_VALUE;

            int end = (row+1)*input.numCols;
            for( int index = row*input.numCols; index < end; index++ ) {
                double v = input.data[index];
                if( v > max )
                    max = v;
            }

            output.set(row,max);
        }
        return output;
    }

    /**
     * <p>
     * Computes the sum of each column in the input matrix and returns the results in a vector:<br>
     * <br>
     * b<sub>j</sub> = min(i=1:m ; a<sub>ij</sub>)
     * </p>
     *
     * @param input Input matrix
     * @param output Optional storage for output. Reshaped into a row vector. Modified.
     * @return Vector containing the sum of each column
     */
    public static DMatrixRMaj sumCols(DMatrixRMaj input , DMatrixRMaj output ) {
        if( output == null ) {
            output = new DMatrixRMaj(1,input.numCols);
        } else {
            output.reshape(1,input.numCols);
        }

        for( int cols = 0; cols < input.numCols; cols++ ) {
            double total = 0;

            int index = cols;
            int end = index + input.numCols*input.numRows;
            for( ; index < end; index += input.numCols ) {
                total += input.data[index];
            }

            output.set(cols, total);
        }
        return output;
    }

    /**
     * <p>
     * Finds the element with the minimum value along column in the input matrix and returns the results in a vector:<br>
     * <br>
     * b<sub>j</sub> = min(i=1:m ; a<sub>ij</sub>)
     * </p>
     *
     * @param input Input matrix
     * @param output Optional storage for output. Reshaped into a row vector. Modified.
     * @return Vector containing the minimum of each column
     */
    public static DMatrixRMaj minCols(DMatrixRMaj input , DMatrixRMaj output ) {
        if( output == null ) {
            output = new DMatrixRMaj(1,input.numCols);
        } else {
            output.reshape(1,input.numCols);
        }
        for( int cols = 0; cols < input.numCols; cols++ ) {
            double minimum = Double.MAX_VALUE;

            int index = cols;
            int end = index + input.numCols*input.numRows;
            for( ; index < end; index += input.numCols ) {
                double v = input.data[index];
                if( v < minimum )
                    minimum = v;
            }

            output.set(cols, minimum);
        }
        return output;
    }

    /**
     * <p>
     * Finds the element with the minimum value along column in the input matrix and returns the results in a vector:<br>
     * <br>
     * b<sub>j</sub> = min(i=1:m ; a<sub>ij</sub>)
     * </p>
     *
     * @param input Input matrix
     * @param output Optional storage for output. Reshaped into a row vector. Modified.
     * @return Vector containing the maximum of each column
     */
    public static DMatrixRMaj maxCols(DMatrixRMaj input , DMatrixRMaj output ) {
        if( output == null ) {
            output = new DMatrixRMaj(1,input.numCols);
        } else {
            output.reshape(1,input.numCols);
        }
        for( int cols = 0; cols < input.numCols; cols++ ) {
            double maximum = -Double.MAX_VALUE;

            int index = cols;
            int end = index + input.numCols*input.numRows;
            for( ; index < end; index += input.numCols ) {
                double v = input.data[index];
                if( v > maximum )
                    maximum = v;
            }

            output.set(cols, maximum);
        }
        return output;
    }

    /**
     * <p>Performs the following operation:<br>
     * <br>
     * a = a + b <br>
     * a<sub>ij</sub> = a<sub>ij</sub> + b<sub>ij</sub> <br>
     * </p>
     *
     * @param a A Matrix. Modified.
     * @param b A Matrix. Not modified.
     */
    public static void addEquals(DMatrixD1 a , DMatrixD1 b )
    {
        if( a.numCols != b.numCols || a.numRows != b.numRows ) {
            throw new MatrixDimensionException("The 'a' and 'b' matrices do not have compatible dimensions");
        }

        final int length = a.getNumElements();

        for( int i = 0; i < length; i++ ) {
            a.plus(i, b.get(i));
        }
    }

    /**
     * <p>Performs the following operation:<br>
     * <br>
     * a = a +  &beta; * b  <br>
     * a<sub>ij</sub> = a<sub>ij</sub> + &beta; * b<sub>ij</sub>
     * </p>
     *
     * @param beta The number that matrix 'b' is multiplied by.
     * @param a A Matrix. Modified.
     * @param b A Matrix. Not modified.
     */
    public static void addEquals(DMatrixD1 a , double beta, DMatrixD1 b )
    {
        if( a.numCols != b.numCols || a.numRows != b.numRows ) {
            throw new MatrixDimensionException("The 'a' and 'b' matrices do not have compatible dimensions");
        }

        final int length = a.getNumElements();

        for( int i = 0; i < length; i++ ) {
            a.plus(i, beta * b.get(i));
        }
    }

    /**
     * <p>Performs the following operation:<br>
     * <br>
     * c = a + b <br>
     * c<sub>ij</sub> = a<sub>ij</sub> + b<sub>ij</sub> <br>
     * </p>
     *
     * <p>
     * Matrix C can be the same instance as Matrix A and/or B.
     * </p>
     *
     * @param a A Matrix. Not modified.
     * @param b A Matrix. Not modified.
     * @param c A Matrix where the results are stored. Modified.
     */
    public static void add(final DMatrixD1 a , final DMatrixD1 b , final DMatrixD1 c )
    {
        if( a.numCols != b.numCols || a.numRows != b.numRows ) {
            throw new MatrixDimensionException("The matrices are not all the same dimension.");
        }

        c.reshape(a.numRows,a.numCols);

        final int length = a.getNumElements();

        for( int i = 0; i < length; i++ ) {
            c.set(i, a.get(i) + b.get(i));
        }
    }

    /**
     * <p>Performs the following operation:<br>
     * <br>
     * c = a + &beta; * b <br>
     * c<sub>ij</sub> = a<sub>ij</sub> + &beta; * b<sub>ij</sub> <br>
     * </p>
     *
     * <p>
     * Matrix C can be the same instance as Matrix A and/or B.
     * </p>
     *
     * @param a A Matrix. Not modified.
     * @param beta Scaling factor for matrix b.
     * @param b A Matrix. Not modified.
     * @param c A Matrix where the results are stored. Modified.
     */
    public static void add(DMatrixD1 a , double beta , DMatrixD1 b , DMatrixD1 c )
    {
        if( a.numCols != b.numCols || a.numRows != b.numRows ) {
            throw new MatrixDimensionException("The matrices are not all the same dimension.");
        }

        c.reshape(a.numRows,a.numCols);

        final int length = a.getNumElements();

        for( int i = 0; i < length; i++ ) {
            c.set(i, a.get(i) + beta * b.get(i));
        }
    }

    /**
     * <p>Performs the following operation:<br>
     * <br>
     * c = &alpha; * a + &beta; * b <br>
     * c<sub>ij</sub> = &alpha; * a<sub>ij</sub> + &beta; * b<sub>ij</sub> <br>
     * </p>
     *
     * <p>
     * Matrix C can be the same instance as Matrix A and/or B.
     * </p>
     *
     * @param alpha A scaling factor for matrix a.
     * @param a A Matrix. Not modified.
     * @param beta A scaling factor for matrix b.
     * @param b A Matrix. Not modified.
     * @param c A Matrix where the results are stored. Modified.
     */
    public static void add(double alpha , DMatrixD1 a , double beta , DMatrixD1 b , DMatrixD1 c )
    {
        if( a.numCols != b.numCols || a.numRows != b.numRows ) {
            throw new MatrixDimensionException("The matrices are not all the same dimension.");
        }

        c.reshape(a.numRows,a.numCols);

        final int length = a.getNumElements();

        for( int i = 0; i < length; i++ ) {
            c.set(i, alpha * a.get(i) + beta * b.get(i));
        }
    }

    /**
     * <p>Performs the following operation:<br>
     * <br>
     * c = &alpha; * a + b <br>
     * c<sub>ij</sub> = &alpha; * a<sub>ij</sub> + b<sub>ij</sub> <br>
     * </p>
     *
     * <p>
     * Matrix C can be the same instance as Matrix A and/or B.
     * </p>
     *
     * @param alpha A scaling factor for matrix a.
     * @param a A Matrix. Not modified.
     * @param b A Matrix. Not modified.
     * @param c A Matrix where the results are stored. Modified.
     */
    public static void add(double alpha , DMatrixD1 a , DMatrixD1 b , DMatrixD1 c )
    {
        if( a.numCols != b.numCols || a.numRows != b.numRows ) {
            throw new MatrixDimensionException("The matrices are not all the same dimension.");
        }

        c.reshape(a.numRows,a.numCols);
        final int length = a.getNumElements();

        for( int i = 0; i < length; i++ ) {
            c.set(i, alpha * a.get(i) + b.get(i));
        }
    }

    /**
     * <p>Performs an in-place scalar addition:<br>
     * <br>
     * a = a + val<br>
     * a<sub>ij</sub> = a<sub>ij</sub> + val<br>
     * </p>
     *
     * @param a A matrix.  Modified.
     * @param val The value that's added to each element.
     */
    public static void add(DMatrixD1 a , double val ) {
        final int length = a.getNumElements();

        for( int i = 0; i < length; i++ ) {
            a.plus(i, val);
        }
    }

    /**
     * <p>Performs scalar addition:<br>
     * <br>
     * c = a + val<br>
     * c<sub>ij</sub> = a<sub>ij</sub> + val<br>
     * </p>
     *
     * @param a A matrix. Not modified.
     * @param c A matrix. Modified.
     * @param val The value that's added to each element.
     */
    public static void add(DMatrixD1 a , double val , DMatrixD1 c ) {
        c.reshape(a.numRows,a.numCols);

        final int length = a.getNumElements();

        for( int i = 0; i < length; i++ ) {
            c.data[i] = a.data[i] + val;
        }
    }

    /**
     * <p>Performs matrix scalar subtraction:<br>
     * <br>
     * c = a - val<br>
     * c<sub>ij</sub> = a<sub>ij</sub> - val<br>
     * </p>
     *
     * @param a (input) A matrix. Not modified.
     * @param val (input) The value that's subtracted to each element.
     * @param c (Output) A matrix. Modified.
     */
    public static void subtract(DMatrixD1 a , double val , DMatrixD1 c ) {
        c.reshape(a.numRows,a.numCols);

        final int length = a.getNumElements();

        for( int i = 0; i < length; i++ ) {
            c.data[i] = a.data[i] - val;
        }
    }

    /**
     * <p>Performs matrix scalar subtraction:<br>
     * <br>
     * c = val - a<br>
     * c<sub>ij</sub> = val - a<sub>ij</sub><br>
     * </p>
     *
     * @param val (input) The value that's subtracted to each element.
     * @param a (input) A matrix. Not modified.
     * @param c (Output) A matrix. Modified.
     */
    public static void subtract(double val , DMatrixD1 a , DMatrixD1 c ) {
        c.reshape(a.numRows,a.numCols);

        final int length = a.getNumElements();

        for( int i = 0; i < length; i++ ) {
            c.data[i] = val - a.data[i];
        }
    }

    /**
     * <p>Performs the following subtraction operation:<br>
     * <br>
     * a = a - b  <br>
     * a<sub>ij</sub> = a<sub>ij</sub> - b<sub>ij</sub>
     * </p>
     *
     * @param a A Matrix. Modified.
     * @param b A Matrix. Not modified.
     */
    public static void subtractEquals(DMatrixD1 a, DMatrixD1 b)
    {
        if( a.numCols != b.numCols || a.numRows != b.numRows ) {
            throw new MatrixDimensionException("The 'a' and 'b' matrices do not have compatible dimensions");
        }

        final int length = a.getNumElements();

        for( int i = 0; i < length; i++ ) {
            a.data[i] -= b.data[i];
        }
    }

    /**
     * <p>Performs the following subtraction operation:<br>
     * <br>
     * c = a - b  <br>
     * c<sub>ij</sub> = a<sub>ij</sub> - b<sub>ij</sub>
     * </p>
     * <p>
     * Matrix C can be the same instance as Matrix A and/or B.
     * </p>
     *
     * @param a A Matrix. Not modified.
     * @param b A Matrix. Not modified.
     * @param c A Matrix. Modified.
     */
    public static void subtract(DMatrixD1 a, DMatrixD1 b, DMatrixD1 c)
    {
        if( a.numCols != b.numCols || a.numRows != b.numRows ) {
            throw new MatrixDimensionException("The 'a' and 'b' matrices do not have compatible dimensions");
        }
        c.reshape(a.numRows,a.numCols);

        final int length = a.getNumElements();

        for( int i = 0; i < length; i++ ) {
            c.data[i] = a.data[i] - b.data[i];
        }
    }

    /**
     * <p>
     * Performs an in-place element by element scalar multiplication.<br>
     * <br>
     * a<sub>ij</sub> = &alpha;*a<sub>ij</sub>
     * </p>
     *
     * @param a The matrix that is to be scaled.  Modified.
     * @param alpha the amount each element is multiplied by.
     */
    public static void scale( double alpha , DMatrixD1 a )
    {
        // on very small matrices (2 by 2) the call to getNumElements() can slow it down
        // slightly compared to other libraries since it involves an extra multiplication.
        final int size = a.getNumElements();

        for( int i = 0; i < size; i++ ) {
            a.data[i] *= alpha;
        }
    }

    /**
     * <p>
     * Performs an element by element scalar multiplication.<br>
     * <br>
     * b<sub>ij</sub> = &alpha;*a<sub>ij</sub>
     * </p>
     *
     * @param alpha the amount each element is multiplied by.
     * @param a The matrix that is to be scaled.  Not modified.
     * @param b Where the scaled matrix is stored. Modified.
     */
    public static void scale(double alpha , DMatrixD1 a , DMatrixD1 b)
    {
        b.reshape(a.numRows,a.numCols);

        final int size = a.getNumElements();

        for( int i = 0; i < size; i++ ) {
            b.data[i] = a.data[i]*alpha;
        }
    }

    /**
     * In-place scaling of a row in A
     *
     * @param alpha scale factor
     * @param A matrix
     * @param row which row in A
     */
    public static void scaleRow( double alpha , DMatrixRMaj A , int row ) {
        int idx = row*A.numCols;
        for (int col = 0; col < A.numCols; col++) {
            A.data[idx++] *= alpha;
        }
    }

    /**
     * In-place scaling of a column in A
     *
     * @param alpha scale factor
     * @param A matrix
     * @param col which row in A
     */
    public static void scaleCol( double alpha , DMatrixRMaj A , int col ) {
        int idx = col;
        for (int row = 0; row < A.numRows; row++, idx += A.numCols) {
            A.data[idx] *= alpha;
        }
    }

    /**
     * <p>
     * Performs an in-place element by element scalar division with the scalar on top.<br>
     * <br>
     * a<sub>ij</sub> = &alpha;/a<sub>ij</sub>
     * </p>
     *
     * @param a The matrix whose elements are divide the scalar.  Modified.
     * @param alpha top value in division
     */
    public static void divide( double alpha , DMatrixD1 a )
    {
        final int size = a.getNumElements();

        for( int i = 0; i < size; i++ ) {
            a.data[i] = alpha/a.data[i];
        }
    }

    /**
     * <p>
     * Performs an in-place element by element scalar division with the scalar on bottom.<br>
     * <br>
     * a<sub>ij</sub> = a<sub>ij</sub>/&alpha;
     * </p>
     *
     * @param a The matrix whose elements are to be divided.  Modified.
     * @param alpha the amount each element is divided by.
     */
    public static void divide(DMatrixD1 a , double alpha)
    {
        final int size = a.getNumElements();

        for( int i = 0; i < size; i++ ) {
            a.data[i] /= alpha;
        }
    }

    /**
     * <p>
     * Performs an element by element scalar division with the scalar on top.<br>
     * <br>
     * b<sub>ij</sub> = &alpha;/a<sub>ij</sub>
     * </p>
     *
     * @param alpha The numerator.
     * @param a The matrix whose elements are the divisor.  Not modified.
     * @param b Where the results are stored. Modified.
     */
    public static void divide(double alpha , DMatrixD1 a , DMatrixD1 b)
    {
        b.reshape(a.numRows,a.numCols);

        final int size = a.getNumElements();

        for( int i = 0; i < size; i++ ) {
            b.data[i] = alpha/a.data[i];
        }
    }

    /**
     * <p>
     * Performs an element by element scalar division with the scalar on botton.<br>
     * <br>
     * b<sub>ij</sub> = a<sub>ij</sub> /&alpha;
     * </p>
     *
     * @param a The matrix whose elements are to be divided.  Not modified.
     * @param alpha the amount each element is divided by.
     * @param b Where the results are stored. Modified.
     */
    public static void divide(DMatrixD1 a , double alpha  , DMatrixD1 b)
    {
        b.reshape(a.numRows,a.numCols);

        final int size = a.getNumElements();

        for( int i = 0; i < size; i++ ) {
            b.data[i] = a.data[i]/alpha;
        }
    }

    /**
     * <p>
     * Changes the sign of every element in the matrix.<br>
     * <br>
     * a<sub>ij</sub> = -a<sub>ij</sub>
     * </p>
     *
     * @param a A matrix. Modified.
     */
    public static void changeSign( DMatrixD1 a )
    {
        final int size = a.getNumElements();

        for( int i = 0; i < size; i++ ) {
            a.data[i] = -a.data[i];
        }
    }

    /**
     * <p>
     * Changes the sign of every element in the matrix.<br>
     * <br>
     * output<sub>ij</sub> = -input<sub>ij</sub>
     * </p>
     *
     * @param input A matrix. Modified.
     */
    public static void changeSign(DMatrixD1 input , DMatrixD1 output)
    {
        output.reshape(input.numRows,input.numCols);

        final int size = input.getNumElements();

        for( int i = 0; i < size; i++ ) {
            output.data[i] = -input.data[i];
        }
    }

    /**
     * <p>
     * Sets every element in the matrix to the specified value.<br>
     * <br>
     * a<sub>ij</sub> = value
     * <p>
     *
     * @param a A matrix whose elements are about to be set. Modified.
     * @param value The value each element will have.
     */
    public static void fill(DMatrixD1 a, double value)
    {
        Arrays.fill(a.data, 0, a.getNumElements(), value);
    }

    /**
     * <p>
     * Puts the augmented system matrix into reduced row echelon form (RREF) using Gauss-Jordan
     * elimination with row (partial) pivots.  A matrix is said to be in RREF is the following conditions are true:
     * </p>
     *
     * <ol>
     *     <li>If a row has non-zero entries, then the first non-zero entry is 1.  This is known as the leading one.</li>
     *     <li>If a column contains a leading one then all other entries in that column are zero.</li>
     *     <li>If a row contains a leading 1, then each row above contains a leading 1 further to the left.</li>
     * </ol>
     *
     * <p>
     * [1] Page 19 in, Otter Bretscherm "Linear Algebra with Applications" Prentice-Hall Inc, 1997
     * </p>
     *
     * @see RrefGaussJordanRowPivot_DDRM
     *
     * @param A Input matrix.  Unmodified.
     * @param numUnknowns Number of unknowns/columns that are reduced. Set to -1 to default to
     *                       Math.min(A.numRows,A.numCols), which works for most systems.
     * @param reduced Storage for reduced echelon matrix. If null then a new matrix is returned. Modified.
     * @return Reduced echelon form of A
     */
    public static DMatrixRMaj rref(DMatrixRMaj A , int numUnknowns, DMatrixRMaj reduced ) {
        if( reduced == null ) {
            reduced = new DMatrixRMaj(A.numRows,A.numCols);
        }
        reduced.reshape(A.numRows,A.numCols);

        if( numUnknowns <= 0 )
            numUnknowns = Math.min(A.numCols,A.numRows);

        ReducedRowEchelonForm_F64<DMatrixRMaj> alg = new RrefGaussJordanRowPivot_DDRM();
        alg.setTolerance(elementMaxAbs(A)* UtilEjml.EPS*Math.max(A.numRows,A.numCols));

        reduced.set(A);
        alg.reduce(reduced, numUnknowns);

        return reduced;
    }

    /**
     * Applies the &gt; operator to each element in A.  Results are stored in a boolean matrix.
     *
     * @param A Input matrx
     * @param value value each element is compared against
     * @param output (Optional) Storage for results.  Can be null. Is reshaped.
     * @return Boolean matrix with results
     */
    public static BMatrixRMaj elementLessThan(DMatrixRMaj A , double value , BMatrixRMaj output )
    {
        if( output == null ) {
            output = new BMatrixRMaj(A.numRows,A.numCols);
        }

        output.reshape(A.numRows, A.numCols);

        int N = A.getNumElements();

        for (int i = 0; i < N; i++) {
            output.data[i] = A.data[i] < value;
        }

        return output;
    }

    /**
     * Applies the &ge; operator to each element in A.  Results are stored in a boolean matrix.
     *
     * @param A Input matrix
     * @param value value each element is compared against
     * @param output (Optional) Storage for results.  Can be null. Is reshaped.
     * @return Boolean matrix with results
     */
    public static BMatrixRMaj elementLessThanOrEqual(DMatrixRMaj A , double value , BMatrixRMaj output )
    {
        if( output == null ) {
            output = new BMatrixRMaj(A.numRows,A.numCols);
        }

        output.reshape(A.numRows, A.numCols);

        int N = A.getNumElements();

        for (int i = 0; i < N; i++) {
            output.data[i] = A.data[i] <= value;
        }

        return output;
    }

    /**
     * Applies the &gt; operator to each element in A.  Results are stored in a boolean matrix.
     *
     * @param A Input matrix
     * @param value value each element is compared against
     * @param output (Optional) Storage for results.  Can be null. Is reshaped.
     * @return Boolean matrix with results
     */
    public static BMatrixRMaj elementMoreThan(DMatrixRMaj A , double value , BMatrixRMaj output )
    {
        if( output == null ) {
            output = new BMatrixRMaj(A.numRows,A.numCols);
        }

        output.reshape(A.numRows, A.numCols);

        int N = A.getNumElements();

        for (int i = 0; i < N; i++) {
            output.data[i] = A.data[i] > value;
        }

        return output;
    }

    /**
     * Applies the &ge; operator to each element in A.  Results are stored in a boolean matrix.
     *
     * @param A Input matrix
     * @param value value each element is compared against
     * @param output (Optional) Storage for results.  Can be null. Is reshaped.
     * @return Boolean matrix with results
     */
    public static BMatrixRMaj elementMoreThanOrEqual(DMatrixRMaj A , double value , BMatrixRMaj output )
    {
        if( output == null ) {
            output = new BMatrixRMaj(A.numRows,A.numCols);
        }

        output.reshape(A.numRows, A.numCols);

        int N = A.getNumElements();

        for (int i = 0; i < N; i++) {
            output.data[i] = A.data[i] >= value;
        }

        return output;
    }

    /**
     * Applies the &lt; operator to each element in A.  Results are stored in a boolean matrix.
     *
     * @param A Input matrix
     * @param B Input matrix
     * @param output (Optional) Storage for results.  Can be null. Is reshaped.
     * @return Boolean matrix with results
     */
    public static BMatrixRMaj elementLessThan(DMatrixRMaj A , DMatrixRMaj B , BMatrixRMaj output )
    {
        if( output == null ) {
            output = new BMatrixRMaj(A.numRows,A.numCols);
        }

        output.reshape(A.numRows, A.numCols);

        int N = A.getNumElements();

        for (int i = 0; i < N; i++) {
            output.data[i] = A.data[i] < B.data[i];
        }

        return output;
    }

    /**
     * Applies the A &le; B operator to each element.  Results are stored in a boolean matrix.
     *
     * @param A Input matrix
     * @param B Input matrix
     * @param output (Optional) Storage for results.  Can be null. Is reshaped.
     * @return Boolean matrix with results
     */
    public static BMatrixRMaj elementLessThanOrEqual(DMatrixRMaj A , DMatrixRMaj B , BMatrixRMaj output )
    {
        if( output == null ) {
            output = new BMatrixRMaj(A.numRows,A.numCols);
        }

        output.reshape(A.numRows, A.numCols);

        int N = A.getNumElements();

        for (int i = 0; i < N; i++) {
            output.data[i] = A.data[i] <= B.data[i];
        }

        return output;
    }

    /**
     * Returns a row matrix which contains all the elements in A which are flagged as true in 'marked'
     *
     * @param A Input matrix
     * @param marked Input matrix marking elements in A
     * @param output Storage for output row vector. Can be null.  Will be reshaped.
     * @return Row vector with marked elements
     */
    public static DMatrixRMaj elements(DMatrixRMaj A , BMatrixRMaj marked , DMatrixRMaj output ) {
        if( A.numRows != marked.numRows || A.numCols != marked.numCols )
            throw new MatrixDimensionException("Input matrices must have the same shape");
        if( output == null )
            output = new DMatrixRMaj(1,1);

        output.reshape(countTrue(marked),1);

        int N = A.getNumElements();

        int index = 0;
        for (int i = 0; i < N; i++) {
            if( marked.data[i] ) {
                output.data[index++] = A.data[i];
            }
        }

        return output;
    }

    /**
     * Counts the number of elements in A which are true
     * @param A input matrix
     * @return number of true elements
     */
    public static int countTrue(BMatrixRMaj A) {
        int total = 0;

        int N = A.getNumElements();

        for (int i = 0; i < N; i++) {
            if( A.data[i] )
                total++;
        }

        return total;
    }

    /**
     * output = [a , b]
     */
    public static void concatColumns(DMatrixRMaj a , DMatrixRMaj b , DMatrixRMaj output ) {
        int rows = Math.max(a.numRows , b.numRows);
        int cols = a.numCols + b.numCols;

        output.reshape(rows,cols);
        output.zero();

        insert(a,output,0,0);
        insert(b,output,0,a.numCols);
    }

    /**
     * <p>Concatinates all the matrices together along their columns.  If the rows do not match the upper elements
     * are set to zero.</p>
     *
     * A = [ m[0] , ... , m[n-1] ]
     *
     * @param m Set of matrices
     * @return Resulting matrix
     */
    public static DMatrixRMaj concatColumnsMulti(DMatrixRMaj ...m ) {
        int rows = 0;
        int cols = 0;

        for (int i = 0; i < m.length; i++) {
            rows = Math.max(rows,m[i].numRows);
            cols += m[i].numCols;
        }
        DMatrixRMaj R = new DMatrixRMaj(rows,cols);

        int col = 0;
        for (int i = 0; i < m.length; i++) {
            insert(m[i],R,0,col);
            col += m[i].numCols;
        }

        return R;
    }

    /**
     * output = [a ; b]
     */
    public static void concatRows(DMatrixRMaj a , DMatrixRMaj b , DMatrixRMaj output ) {
        int rows = a.numRows + b.numRows;
        int cols = Math.max(a.numCols , b.numCols);

        output.reshape(rows,cols);
        output.zero();

        insert(a,output,0,0);
        insert(b,output,a.numRows,0);
    }

    /**
     * <p>Concatinates all the matrices together along their columns.  If the rows do not match the upper elements
     * are set to zero.</p>
     *
     * A = [ m[0] ; ... ; m[n-1] ]
     *
     * @param m Set of matrices
     * @return Resulting matrix
     */
    public static DMatrixRMaj concatRowsMulti(DMatrixRMaj ...m ) {
        int rows = 0;
        int cols = 0;

        for (int i = 0; i < m.length; i++) {
            rows += m[i].numRows;
            cols = Math.max(cols,m[i].numCols);
        }
        DMatrixRMaj R = new DMatrixRMaj(rows,cols);

        int row = 0;
        for (int i = 0; i < m.length; i++) {
            insert(m[i],R,row,0);
            row += m[i].numRows;
        }

        return R;
    }

    /**
     * Applies the row permutation specified by the vector to the input matrix and save the results
     * in the output matrix.  output[perm[j],:] = input[j,:]
     *
     * @param pinv (Input) Inverse permutation vector.  Specifies new order of the rows.
     * @param input (Input) Matrix which is to be permuted
     * @param output (Output) Matrix which has the permutation stored in it.  Is reshaped.
     */
    public static DMatrixRMaj permuteRowInv( int pinv[] , DMatrixRMaj input , DMatrixRMaj output ) {
        if( input.numRows > pinv.length )
            throw new MatrixDimensionException("permutation vector must have at least as many elements as input has rows");

        if( output == null )
            output = new DMatrixRMaj(1,1);
        output.reshape(input.numRows,input.numCols);

        int m = input.numCols;
        for (int row = 0; row < input.numRows; row++) {
            System.arraycopy(input.data,row*m,output.data,pinv[row]*m,m);
        }
        return output;
    }

    /**
<<<<<<< HEAD
     * Given a symmetric matrix which is represented by a lower triangular matrix convert it back into
     * a full symmetric matrix.
     *
     * @param A (Input) Lower triangular matrix (Output) symmetric matrix
     */
    public static void symmLowerToFull( DMatrixRMaj A )
    {
        if( A.numRows != A.numCols )
            throw new MatrixDimensionException("Must be a square matrix");

        final int cols = A.numCols;

        for (int row = 0; row < A.numRows; row++) {
            for (int col = row+1; col < cols; col++) {
                A.data[row*cols+col] = A.data[col*cols+row];
            }
        }
    }

    /**
     * Given a symmetric matrix which is represented by a lower triangular matrix convert it back into
     * a full symmetric matrix.
     *
     * @param A (Input) Lower triangular matrix (Output) symmetric matrix
     */
    public static void symmUpperToFull( DMatrixRMaj A )
    {
        if( A.numRows != A.numCols )
            throw new MatrixDimensionException("Must be a square matrix");

        final int cols = A.numCols;

        for (int row = 0; row < A.numRows; row++) {
            for (int col = 0; col <= row; col++) {
                A.data[row*cols+col] = A.data[col*cols+row];
            }
=======
     * <p>Performs absolute value of a matrix:<br>
     * <br>
     * c = abs(a)<br>
     * c<sub>ij</sub> = abs(a<sub>ij</sub>)
     * </p>
     *
     * @param a A matrix. Not modified.
     * @param c A matrix. Modified.
     */
    public static void abs(DMatrixD1 a , DMatrixD1 c ) {
        c.reshape(a.numRows,a.numCols);

        final int length = a.getNumElements();

        for ( int i = 0; i < length; i++ ) {
            c.data[i] = Math.abs(a.data[i]);
        }
    }

    /**
     * <p>Performs absolute value of a matrix:<br>
     * <br>
     * a = abs(a)<br>
     * a<sub>ij</sub> = abs(a<sub>ij</sub>)
     * </p>
     *
     * @param a A matrix. Modified.
     */
    public static void abs(DMatrixD1 a ) {
        final int length = a.getNumElements();

        for ( int i = 0; i < length; i++ ) {
            a.data[i] = Math.abs(a.data[i]);
>>>>>>> d1d88286
        }
    }
}<|MERGE_RESOLUTION|>--- conflicted
+++ resolved
@@ -2897,7 +2897,43 @@
     }
 
     /**
-<<<<<<< HEAD
+     * <p>Performs absolute value of a matrix:<br>
+     * <br>
+     * c = abs(a)<br>
+     * c<sub>ij</sub> = abs(a<sub>ij</sub>)
+     * </p>
+     *
+     * @param a A matrix. Not modified.
+     * @param c A matrix. Modified.
+     */
+    public static void abs(DMatrixD1 a , DMatrixD1 c ) {
+        c.reshape(a.numRows,a.numCols);
+
+        final int length = a.getNumElements();
+
+        for ( int i = 0; i < length; i++ ) {
+            c.data[i] = Math.abs(a.data[i]);
+        }
+    }
+
+    /**
+     * <p>Performs absolute value of a matrix:<br>
+     * <br>
+     * a = abs(a)<br>
+     * a<sub>ij</sub> = abs(a<sub>ij</sub>)
+     * </p>
+     *
+     * @param a A matrix. Modified.
+     */
+    public static void abs(DMatrixD1 a ) {
+        final int length = a.getNumElements();
+
+        for ( int i = 0; i < length; i++ ) {
+            a.data[i] = Math.abs(a.data[i]);
+        }
+    }
+
+    /**
      * Given a symmetric matrix which is represented by a lower triangular matrix convert it back into
      * a full symmetric matrix.
      *
@@ -2934,41 +2970,6 @@
             for (int col = 0; col <= row; col++) {
                 A.data[row*cols+col] = A.data[col*cols+row];
             }
-=======
-     * <p>Performs absolute value of a matrix:<br>
-     * <br>
-     * c = abs(a)<br>
-     * c<sub>ij</sub> = abs(a<sub>ij</sub>)
-     * </p>
-     *
-     * @param a A matrix. Not modified.
-     * @param c A matrix. Modified.
-     */
-    public static void abs(DMatrixD1 a , DMatrixD1 c ) {
-        c.reshape(a.numRows,a.numCols);
-
-        final int length = a.getNumElements();
-
-        for ( int i = 0; i < length; i++ ) {
-            c.data[i] = Math.abs(a.data[i]);
-        }
-    }
-
-    /**
-     * <p>Performs absolute value of a matrix:<br>
-     * <br>
-     * a = abs(a)<br>
-     * a<sub>ij</sub> = abs(a<sub>ij</sub>)
-     * </p>
-     *
-     * @param a A matrix. Modified.
-     */
-    public static void abs(DMatrixD1 a ) {
-        final int length = a.getNumElements();
-
-        for ( int i = 0; i < length; i++ ) {
-            a.data[i] = Math.abs(a.data[i]);
->>>>>>> d1d88286
         }
     }
 }