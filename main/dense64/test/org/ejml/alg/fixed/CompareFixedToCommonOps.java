--- conflicted
+++ resolved
@@ -87,11 +87,7 @@
             }
         }
 
-<<<<<<< HEAD
-        int numExpected = 37;
-=======
         int numExpected = 51;
->>>>>>> 30700f4f
         if( N > GenerateFixedOps.maxInverseSize ) {
             numExpected -= 2;
         }
